# Changelog

All notable changes to this project will be documented in this
file.  This project adheres to [Semantic Versioning](http://semver.org/).

As this project is pre 1.0, breaking changes may happen for minor version
bumps.  A breaking change will get clearly notified in this log.

<<<<<<< HEAD
## v0.22.2

* Fixes a bug in accounts for signer ingestion processor.

=======
>>>>>>> 4a238022
## v0.22.1

* Fixes a bug in path payment ingestion code.

## v0.22.0

* Adds support for Stellar Protocol v12.

### Scheduled Breaking Changes

<<<<<<< HEAD
* The following operation type names have been deprecated: `path_payment`, `manage_offer` and `create_passive_offer`. The names will be changed to: `path_payment_strict_receive`, `manage_sell_offer` and `create_passive_offer` in 0.25.0. This has been previously scheduled for 0.22.0 release.
=======
* The following operation type names have been deprecated: `path_payment`, `manage_offer` and `create_passive_offer`. The names will be changed to: `path_payment_strict_receive`, `manage_sell_offer` and `create_passive_sell_offer` in 0.25.0. This has been previously scheduled for 0.22.0 release.
>>>>>>> 4a238022
* `fee_paid` field on Transaction resource has been deprecated and will be removed in 0.23.0 (previously scheduled for 0.22.0). Please use new fields added in 0.18.0: `max_fee` that defines the maximum fee the source account is willing to pay and `fee_charged` that defines the fee that was actually paid for a transaction. See [CAP-0005](https://github.com/stellar/stellar-protocol/blob/master/core/cap-0005.md) for more information.
* The type for the following attributes will be changed from `int64` to `string` in 0.23.0 (previously scheduled for 0.22.0):
  - Attribute `offer_id` in [manage buy offer](https://www.stellar.org/developers/horizon/reference/resources/operation.html#manage-buy-offer) and [manage sell offer](https://www.stellar.org/developers/horizon/reference/resources/operation.html#manage-sell-offer) operations.
  - Attribute `offer_id` in `Trade` effect.
  - Attribute `id` in [Offer](https://www.stellar.org/developers/horizon/reference/resources/offer.html) resource.
  - Attribute `timestamp` and `trade_count` in [Trade Aggregation](https://www.stellar.org/developers/horizon/reference/resources/trade_aggregation.html) resource.

## v0.21.1

* Fixes a bug in initial schema migration file.

## v0.21.0

### Database migration notes

This version adds a new index on a table used by experimental ingestion system. If it has not been enabled, migration will be instant. If you migrate from a previous version with experimental ingestion system enabled database migration can take a couple minutes.

### Changes

* `/paths/strict-send` can now accept a `destination_account` parameter. If `destination_account` is provided then the endpoint will return all payment paths which terminate with an asset held by `destination_account`. Note that the endpoint will accept `destination_account` or `destination_assets` but not both. `destination_assets` is a comma separated list of assets encoded as `native` or `code:issuer`.
* `/paths/strict-receive` can now accept a `source_assets` parameter instead of `source_account` parameter. If `source_assets` is provided the endpoint will return all payment paths originating from an asset in `source_assets`. Note that the endpoint will accept `source_account` or `source_assets` but not both. `source_assets` is a comma separated list of assets encoded as `native` or `code:issuer`.
* Add experimental support for `/offers`. To enable it, set `--enable-experimental-ingestion` CLI param or `ENABLE_EXPERIMENTAL_INGESTION=true` env variable.
* When experimental ingestion is enabled a state verification routine is started every 64 ledgers to ensure a local state is the same as in history buckets. This can be disabled by setting `--ingest-disable-state-verification` CLI param or `INGEST-DISABLE-STATE-VERIFICATION` env variable.
* Add flag to apply pending migrations before running horizon. If there are pending migrations, previously you needed to run `horizon db migrate up` before running `horizon`. Those two steps can be combined into one with the `--apply-migrations` flag (`APPLY_MIGRATIONS` env variable).
* Improved the speed of state ingestion in experimental ingestion system.
* Fixed a bug in "Signers for Account" (experimental) transaction meta ingesting code.
* Fixed performance issue in Effects related endpoints.
* Fixed DoS vector in Go HTTP/2 implementation.
* Dropped support for Go 1.10, 1.11.

Check [Beta Testing New Ingestion System](https://github.com/stellar/go/blob/master/services/horizon/internal/expingest/BETA_TESTING.md) if you want to test new ingestion system.

## v0.20.1

* Add `--ingest-state-reader-temp-set` flag (`INGEST_STATE_READER_TEMP_SET` env variable) which defines the storage type used for temporary objects during state ingestion in the new ingestion system. The possible options are: `memory` (requires ~1.5GB RAM, fast) and `postgres` (stores data in temporary table in Postgres, less RAM but slower).

Check [Beta Testing New Ingestion System](https://github.com/stellar/go/blob/master/services/horizon/internal/expingest/BETA_TESTING.md) if you want to test new ingestion system.

## v0.20.0

If you want to use experimental ingestion skip this version and use v0.20.1 instead. v0.20.0 has a performance issue.

### Changes

* Experimental ingestion system is now run concurrently on all Horizon servers (with feature flag set - see below). This improves ingestion availability.
* Add experimental path finding endpoints which use an in memory order book for improved performance. To enable the endpoints set `--enable-experimental-ingestion` CLI param or `ENABLE_EXPERIMENTAL_INGESTION=true` env variable. Note that the `enable-experimental-ingestion` flag enables both the new path finding endpoints and the accounts for signer endpoint. There are two path finding endpoints. `/paths/strict-send` returns payment paths where both the source and destination assets are fixed. This endpoint is able to answer questions like: "Get me the most EUR possible for my 10 USD." `/paths/strict-receive` is the other endpoint which is an alias to the existing `/paths` endpoint. 
* `--enable-accounts-for-signer` CLI param or `ENABLE_ACCOUNTS_FOR_SIGNER=true` env variable are merged with `--enable-experimental-ingestion` CLI param or `ENABLE_EXPERIMENTAL_INGESTION=true` env variable.
* Add experimental get offers by id endpoint`/offers/{id}` which uses the new ingestion system to fill up the offers table. To enable it, set `--enable-experimental-ingestion` CLI param or `ENABLE_EXPERIMENTAL_INGESTION=true` env variable.

Check [Beta Testing New Ingestion System](https://github.com/stellar/go/blob/master/services/horizon/internal/expingest/BETA_TESTING.md) if you want to test new ingestion system.

### Scheduled Breaking Changes

* `fee_paid` field on Transaction resource has been deprecated and will be removed in 0.22.0. Please use new fields added in 0.18.0: `max_fee` that defines the maximum fee the source account is willing to pay and `fee_charged` that defines the fee that was actually paid for a transaction. See [CAP-0005](https://github.com/stellar/stellar-protocol/blob/master/core/cap-0005.md) for more information. This change has been previously scheduled for 0.19.0 release.
* The following operation type names have been deprecated: `manage_offer` and `create_passive_offer`. The names will be changed to: `manage_sell_offer` and `create_passive_offer` in 0.22.0. This has been previously scheduled for 0.19.0 release.
* The type for the following attributes will be changed from `int64` to `string` in 0.22.0:
  - Attribute `offer_id` in [manage buy offer](https://www.stellar.org/developers/horizon/reference/resources/operation.html#manage-buy-offer) and [manage sell offer](https://www.stellar.org/developers/horizon/reference/resources/operation.html#manage-sell-offer) operations.
  - Attribute `offer_id` in `Trade` effect.
  - Attribute `id` in [Offer](https://www.stellar.org/developers/horizon/reference/resources/offer.html) resource.
  - Attribute `timestamp` and `trade_count` in [Trade Aggregation](https://www.stellar.org/developers/horizon/reference/resources/trade_aggregation.html) resource.

If you are an SDK maintainer, update your code to prepare for this change.

## v0.19.0

* Add `join` parameter to operations and payments endpoints. Currently, the only valid value for the parameter is `transactions`. If `join=transactions` is included in a request then the response will include a `transaction` field for each operation in the response.
* Add experimental "Accounts For Signers" endpoint. To enable it set `--enable-accounts-for-signer` CLI param or `ENABLE_ACCOUNTS_FOR_SIGNER=true` env variable. Additionally new feature requires links to history archive: CLI: `--history-archive-urls="archive1,archive2,archive3"`, env variable: `HISTORY_ARCHIVE_URLS="archive1,archive2,archive3"`. This will expose `/accounts` endpoint. This requires around 4GB of RAM for initial state ingestion.

Check [Beta Testing New Ingestion System](https://github.com/stellar/go/blob/master/services/horizon/internal/expingest/BETA_TESTING.md) if you want to test new ingestion system.

## v0.18.1

* Fixed `/fee_stats` to correctly calculate ledger capacity in protocol v11.
* Fixed `horizon db clean` command to truncate all tables.

## v0.18.0

### Breaking changes

* Horizon requires Postgres 9.5+.
* Removed `paging_token` field from `/accounts/{id}` endpoint.
* Removed `/operation_fee_stats` endpoint. Please use `/fee_stats`.

### Deprecations

* `fee_paid` field on Transaction resource has been deprecated and will be removed in 0.19.0. Two new fields have been added: `max_fee` that defines the maximum fee the source account is willing to pay and `fee_charged` that defines the fee that was actually paid for a transaction. See [CAP-0005](https://github.com/stellar/stellar-protocol/blob/master/core/cap-0005.md) for more information.
* The following operation type names have been deprecated: `manage_offer` and `create_passive_offer`. The names will be changed to: `manage_sell_offer` and `create_passive_offer` in 0.19.0.

### Changes

* The following new config parameters were added. When old `max-db-connections` config parameter is set, it has a priority over the the new params. Run `horizon help` for more information.
  * `horizon-db-max-open-connections`,
  * `horizon-db-max-idle-connections`,
  * `core-db-max-open-connections`,
  * `core-db-max-idle-connections`.
* Fixed `fee_paid` value in Transaction resource (#1358).
* Fix "int64: value out of range" errors in trade aggregations (#1319).
* Improved `horizon db reingest range` command.

## v0.17.6 - 2019-04-29

* Fixed a bug in `/order_book` when sum of amounts at a single price level exceeds `int64_max` (#1037).
* Fixed a bug generating `ERROR` level log entries for bad requests (#1186).

## v0.17.5 - 2019-04-24

* Support for stellar-core [v11.0.0](https://github.com/stellar/stellar-core/releases/tag/v11.0.0).
* Display trustline authorization state in the balances list.
* Improved actions code.
* Improved `horizon db reingest` command handling code.
* Tracking app name and version that connects to Horizon (`X-App-Name`, `X-App-Version`).

## v0.17.4 - 2019-03-14

* Support for Stellar-Core 10.3.0 (new database schema v9).
* Fix a bug in `horizon db reingest` command (no log output).
* Multiple code improvements.

## v0.17.3 - 2019-03-01

* Fix a bug in `txsub` package that caused returning invalid status when resubmitting old transactions (#969).

## v0.17.2 - 2019-02-28

* Critical fix bug

## v0.17.1 - 2019-02-28

### Changes

* Fixes high severity error in ingestion system.
* Account detail endpoint (`/accounts/{id}`) includes `last_modified_ledger` field for account and for each non-native asset balance.

## v0.17.0 - 2019-02-26

### Upgrade notes

This release introduces ingestion of failed transactions. This feature is turned off by default. To turn it on set environment variable: `INGEST_FAILED_TRANSACTIONS=true` or CLI param: `--ingest-failed-transactions=true`. Please note that ingesting failed transactions can double DB space requirements (especially important for full history deployments).

### Database migration notes

Previous versions work fine with new schema so you can migrate (`horizon db migrate up` using new binary) database without stopping the Horizon process. To reingest ledgers run `horizon db reingest` using Horizon 0.17.0 binary. You can take advantage of the new `horizon db reingest range` for parallel reingestion.

### Deprecations

* `/operation_fee_stats` is deprecated in favour of `/fee_stats`. Will be removed in v0.18.0.

### Breaking changes

* Fields removed in this version:
  * Root > `protocol_version`, use `current_protocol_version` and `core_supported_protocol_version`.
  * Ledger > `transaction_count`, use `successful_transaction_count` and `failed_transaction_count`.
  * Signer > `public_key`, use `key`.
* This Horizon version no longer supports Core <10.0.0. Horizon can still ingest version <10 ledgers.
* Error event name during streaming changed to `error` to follow W3C specification.

### Changes

* Added ingestion of failed transactions (see Upgrade notes). Use `include_failed=true` GET parameter to display failed transactions and operations in collection endpoints.
* `/fee_stats` endpoint has been extended with fee percentiles and ledger capacity usage. Both are useful in transaction fee estimations.
* Fixed a bug causing slice bounds out of range at `/account/{id}/offers` endpoint during streaming.
* Added `horizon db reingest range X Y` that reingests ledgers between X and Y sequence number (closed intervals).
* Many code improvements.

## v0.16.0 - 2019-02-04

### Upgrade notes

* Ledger > Admins need to reingest old ledgers because we introduced `successful_transaction_count` and `failed_transaction_count`.

### Database migration notes

Previous versions work fine with Horizon 0.16.0 schema so you can migrate (`horizon db migrate up`) database without stopping the Horizon process. To reingest ledgers run `horizon db reingest` using Horizon 0.16.0 binary.

### Deprecations

* Root > `protocol_version` will be removed in v0.17.0. It is replaced by `current_protocol_version` and `core_supported_protocol_version`.
* Ledger > `transaction_count` will be removed in v0.17.0.
* Signer > `public_key` will be removed in v0.17.0.

### Changes

* Improved `horizon db migrate` script. It will now either success or show a detailed message regarding why it failed.
* Fixed effects ingestion of circular payments.
* Improved account query performances for payments and operations.
* Added `successful_transaction_count` and `failed_transaction_count` to `ledger` resource.
* Fixed the wrong protocol version displayed in `root` resource by adding `current_protocol_version` and `core_supported_protocol_version`.
* Improved streaming for single objects. It won't send an event back if the current event is the same as the last event sent.
* Fixed ingesting effects of empty trades. Empty trades will be ignored during ingestion.

## v0.15.4 - 2019-01-17

* Fixed multiple issues in transaction submission subsystem.
* Support for client fingerprint headers.
* Fixed parameter checking in `horizon db backfill` command.

## v0.15.3 - 2019-01-07

* Fixed a bug in Horizon DB reaping code.
* Fixed query checking code that generated `ERROR`-level log entries for invalid input.

## v0.15.2 - 2018-12-13

* Added `horizon db init-asset-stats` command to initialize `asset_stats` table. This command should be run once before starting ingestion if asset stats are enabled (`ENABLE_ASSET_STATS=true`).
* Fixed `asset_stats` table to support longer `home_domain`s.
* Fixed slow trades DB query.

## v0.15.1 - 2018-11-09

* Fixed memory leak in SSE stream code.

## v0.15.0 - 2018-11-06

DB migrations add a new fields and indexes on `history_trades` table. This is a very large table in `CATCHUP_COMPLETE` deployments so migration may take a long time (depending on your DB hardware). Please test the migrations execution time on the copy of your production DB first.

This release contains several bug fixes and improvements:

* New `/operation_fee_stats` endpoint includes fee stats for the last 5 ledgers.
* ["Trades"](https://www.stellar.org/developers/horizon/reference/endpoints/trades.html) endpoint can now be streamed.
* In ["Trade Aggregations"](https://www.stellar.org/developers/horizon/reference/endpoints/trade_aggregations.html) endpoint, `offset` parameter has been added.
* Path finding bugs have been fixed and the algorithm has been improved. Check [#719](https://github.com/stellar/go/pull/719) for more information.
* Connections (including streams) are closed after timeout defined using `--connection-timeout` CLI param or `CONNECTION_TIMEOUT` environment variable. If Horizon is behind a load balancer with idle timeout set, it is recommended to set this to a value equal a few seconds less than idle timeout so streams can be properly closed by Horizon.
* Streams have been improved to check for updates every `--sse-update-frequency` CLI param or `SSE_UPDATE_FREQUENCY` environment variable seconds. If a new ledger has been closed in this period, new events will be sent to a stream. Previously streams checked for new events every 1 second, even when there were no new ledgers.
* Rate limiting algorithm has been changed to [GCRA](https://brandur.org/rate-limiting#gcra).
* Rate limiting in streams has been changed to be more fair. Now 1 *credit* has to be *paid* every time there's a new ledger instead of per request.
* Rate limiting can be disabled completely by setting `--per-hour-rate-limit=0` CLI param or `PER_HOUR_RATE_LIMIT=0` environment variable.
* Account flags now display `auth_immutable` value.
* Logs can be sent to a file. Destination file can be set using an environment variable (`LOG_FILE={file}`) or CLI parameter (`--log-file={file}`).

### Breaking changes

* Assets stats are disabled by default. This can be changed using an environment variable (`ENABLE_ASSET_STATS=true`) or CLI parameter (`--enable-asset-stats=true`). Please note that it has a negative impact on a DB and ingestion time.
* In ["Offers for Account"](https://www.stellar.org/developers/horizon/reference/endpoints/offers-for-account.html), `last_modified_time` field  endpoint can be `null` when ledger data is not available (has not been ingested yet).
* ["Trades for Offer"](https://www.stellar.org/developers/horizon/reference/endpoints/trades-for-offer.html) endpoint will query for trades that match the given offer on either side of trades, rather than just the "sell" offer. Offer IDs are now [synthetic](https://www.stellar.org/developers/horizon/reference/resources/trade.html#synthetic-offer-ids). You have to reingest history to update offer IDs.

### Other bug fixes

* `horizon db backfill` command has been fixed.
* Fixed `remoteAddrIP` function to support IPv6.
* Fixed `route` field in the logs when the request is rate limited.

## v0.14.2 - 2018-09-27

### Bug fixes

* Fixed and improved `txsub` package (#695). This should resolve many issues connected to `Timeout` responses.
* Improve stream error reporting (#680).
* Checking `ingest.Cursor` errors in `Session` (#679).
* Added account ID validation in `/account/{id}` endpoints (#684).

## v0.14.1 - 2018-09-19

This release contains several bug fixes:

* Assets stats can cause high CPU usage on stellar-core DB. If this slows down the database it's now possible to turn off this feature by setting `DISABLE_ASSET_STATS` feature flag. This can be set as environment variable (`DISABLE_ASSET_STATS=true`) or CLI parameter (`--disable-asset-stats=true`).
* Sometimes `/accounts/{id}/offers` returns `500 Internal Server Error` response when ledger data is not available yet (for new ledgers) or no longer available (`CATCHUP_RECENT` deployments). It's possible to set `ALLOW_EMPTY_LEDGER_DATA_RESPONSES` feature flag as environment variable (`ALLOW_EMPTY_LEDGER_DATA_RESPONSES=true`) or CLI parameter (`--allow-empty-ledger-data-responses=true`). With the flag set to `true` "Offers for Account" endpoint will return `null` in `last_modified_time` field when ledger data is not available, instead of `500 Internal Server Error` error.

### Bug fixes

* Feature flag to disable asset stats (#668).
* Feature flag to allow null ledger data in responses (#672).
* Fix empty memo field in JSON when memo_type is text (#635).
* Improved logging: some bad requests no longer generate `ERROR` level log entries (#654).
* `/friendbot` endpoint is available only when `FriendbotURL` is set in the config.

## v0.14.0 - 2018-09-06

### Breaking changes

* Offer resource `last_modified` field removed (see Bug Fixes section).
* Trade aggregations endpoint accepts only specific time ranges now (1/5/15 minutes, 1 hour, 1 day, 1 week).
* Horizon sends `Cache-Control: no-cache, no-store, max-age=0` HTTP header for all responses.

### Deprecations

* Account > Signers collection `public_key` field is deprecated, replaced by `key`.

### Changes

* Protocol V10 features:
  * New `bump_sequence` operation (as in [CAP-0001](https://github.com/stellar/stellar-protocol/blob/master/core/cap-0001.md)).
    * New [`bump_sequence`](https://www.stellar.org/developers/horizon/reference/resources/operation.html#bump-sequence) operation.
    * New `sequence_bumped` effect.
    * Please check [CAP-0001](https://github.com/stellar/stellar-protocol/blob/master/core/cap-0001.md) for new error codes for transaction submission.
  * Offer liabilities (as in [CAP-0003](https://github.com/stellar/stellar-protocol/blob/master/core/cap-0003.md)):
    * `/accounts/{id}` resources contain new fields: `buying_liabilities` and `selling_liabilities` for each entry in `balances`.
    * Please check [CAP-0003](https://github.com/stellar/stellar-protocol/blob/master/core/cap-0003.md) for new error codes for transaction submission.
* Added `source_amount` field to `path_payment` operations.
* Added `account_credited` and `account_debited` effects for `path_payment` operations.
* Friendbot link in Root endpoint is empty if not set in configuration.
* Improved `ingest` package logging.
* Improved HTTP logging (`forwarded_ip`, `route` fields, `duration` is always in seconds).
* `LOGGLY_HOST` env variable has been replaced with `LOGGLY_TAG` and is adding a tag to every log event.
* Dropped support for Go 1.8.

### Bug fixes

* New fields in Offer resource: `last_modified_ledger` and `last_modified_time`, replace buggy `last_modified` (#478).
* Fixed pagination in Trades for account endpoint (#486).
* Fixed a synchronization issue in `ingest` package (#603).
* Fixed Order Book resource links in Root endpoint.
* Fixed streaming in Offers for Account endpoint.

## v0.13.3 - 2018-08-23

### Bug fixes

* Fixed large amounts rendering in `/assets`.

## v0.13.2 - 2018-08-13

### Bug fixes

* Fixed a bug in `amount` and `price` packages triggering long calculations.

## v0.13.1 - 2018-07-26

### Bug fixes

* Fixed a conversion bug when `timebounds.max_time` is set to `INT64_MAX`.

## v0.13.0 - 2018-06-06

### Breaking changes

- `amount` field in `/assets` is now a String (to support Stellar amounts larger than `int64`).

### Changes

- Effect resource contains a new `created_at` field.
- Horizon responses are compressed.
- Ingestion errors have been improved.
- `horizon rebase` command was improved.

### Bug fixes

- Horizon now returns `400 Bad Request` for negative `cursor` values.

**Upgrade notes**

DB migrations add a new indexes on `history_trades`. This is very large table so migration may take a long time (depending on your DB hardware). Please test the migrations execution time on the copy of your production DB first.

## v0.12.3 - 2017-03-20

### Bug fixes

- Fix a service stutter caused by excessive `info` commands being issued from the root endpoint.


## v0.12.2 - 2017-03-14

This release is a bug fix release for v0.12.1 and v0.12.2.  *Please see the upgrade notes below if you did not already migrate your db for v0.12.0*

### Changes

- Remove strict validation on the `resolution` parameter for trade aggregations endpoint.  We will add this feature back in to the next major release. 


## v0.12.1 - 2017-03-13

This release is a bug fix release for v0.12.0.  *Please see the upgrade notes below if you did not already migrate your db for v0.12.0*

### Bug fixes

- Fixed an issue caused by un-migrated trade rows. (https://github.com/stellar/go/issues/357)
- Command line flags are now useable for subcommands of horizon.


## v0.12.0 - 2017-03-08

Big release this time for horizon:  We've made a number of breaking changes since v0.11.0 and have revised both our database schema as well as our data ingestion system.  We recommend that you take a backup of your horizon database prior to upgrading, just in case.  

### Upgrade Notes

Since this release changes both the schema and the data ingestion system, we recommend the following upgrade path to minimize downtime:

1. Upgrade horizon binaries, but do not restart the service
2. Run `horizon db migrate up` to migrate the db schema
3. Run `horizon db reingest` in a background session to begin the data reingestion process
4. Restart horizon

### Added

- Operation and payment resources were changed to add `transaction_hash` and `created_at` properties.
- The ledger resource was changed to add a `header_xdr` property.  Existing horizon installations should re-ingest all ledgers to populate the history database tables with the data.  In future versions of horizon we will disallow null values in this column.  Going forward, this change reduces the coupling of horizon to stellar-core, ensuring that horizon can re-import history even when the data is no longer stored within stellar-core's database.
- All Assets endpoint (`/assets`) that returns a list of all the assets in the system along with some stats per asset. The filters allow you to narrow down to any specific asset of interest.
- Trade Aggregations endpoint (`/trade_aggregations`) allow for efficient gathering of historical trade data. This is done by dividing a given time range into segments and aggregate statistics, for a given asset pair (`base`, `counter`) over each of these segments.

### Bug fixes

- Ingestion performance and stability has been improved. 
- Changes to an account's inflation destination no longer produce erroneous "signer_updated" effects. (https://github.com/stellar/horizon/issues/390)


### Changed

- BREAKING CHANGE: The `base_fee` property of the ledger resource has been renamed to `base_fee_in_stroops` 
- BREAKING CHANGE: The `base_reserve` property of the ledger resource has been renamed to `base_reserve_in_stroops` and is now expressed in stroops (rather than lumens) and as a JSON number. 
- BREAKING CHANGE: The "Orderbook Trades" (`/orderbook/trades`) endpoint has been removed and replaced by the "All Trades" (`/trades`) endpoint.
- BREAKING CHANGE: The Trade resource has been modified to generalize assets as (`base`, `counter`) pairs, rather than the previous (`sold`,`bought`) pairs.  
- Full reingestion (i.e. running `horizon db reingest`) now runs in reverse chronological order.  

### Removed

- BREAKING CHANGE: Friendbot has been extracted to an external microservice.


## [v0.11.0] - 2017-08-15

### Bug fixes

- The ingestion system can now properly import envelopes that contain signatures that are zero-length strings.
- BREAKING CHANGE: specifying a `limit` of `0` now triggers an error instead of interpreting the value to mean "use the default limit".
- Requests that ask for more records than the maximum page size now trigger a bad request error, instead of an internal server error.
- Upstream bug fixes to xdr decoding from `github.com/stellar/go`.

### Changed

- BREAKING CHANGE: The payments endpoint now includes `account_merge` operations in the response.
- "Finished Request" log lines now include additional fields: `streaming`, `path`, `ip`, and `host`.
- Responses now include a `Content-Disposition: inline` header.


## [v0.10.1] - 2017-03-29

### Fixed
- Ingestion was fixed to protect against text memos that contain null bytes.  While memos with null bytes are legal in stellar-core, PostgreSQL does not support such values in string columns.  Horizon now strips those null bytes to fix the issue. 

## [v0.10.0] - 2017-03-20

This is a fix release for v0.9.0 and v0.9.1


### Added
- Added `horizon db clear` helper command to clear previously ingested history.

### Fixed

- Embedded sql files for the database schema have been fixed agsain to be compatible with postgres 9.5. The configuration setting `row_security` has been removed from the dumped files.

## [v0.9.1] - 2017-03-20

### Fixed

- Embedded sql files for the database schema have been fixed to be compatible with postgres 9.5. The configuration setting `idle_in_transaction_session_timeout` has been removed from the dumped files.

## [v0.9.0] - 2017-03-20

This release was retracted due to a bug discovered after release.

### Added
- Horizon now exposes the stellar network protocol in several places:  It shows the currently reported protocol version (as returned by the stellar-core `info` command) on the root endpoint, and it reports the protocol version of each ledger resource.
- Trade resources now include a `created_at` timestamp.

### Fixed

- BREAKING CHANGE: The reingestion process has been updated.  Prior versions of horizon would enter a failed state when a gap between the imported history and the stellar-core database formed or when a previously imported ledger was no longer found in the stellar-core database.  This usually occurs when running stellar-core with the `CATCHUP_RECENT` config option.  With these changed, horizon will automatically trim "abandonded" ledgers: ledgers that are older than the core elder ledger.


## [v0.8.0] - 2017-02-07

### Added

- account signer resources now contain a type specifying the type of the signer: `ed25519_public_key`, `sha256_hash`, and `preauth_tx` are the present values used for the respective signer types.

### Changed

- The `public_key` field on signer effects and an account's signer summary has been renamed to `key` to reflect that new signer types are not necessarily specifying a public key anymore.

### Deprecated

- The `public_key` field on account signers and signer effects are deprecated

## [v0.7.1] - 2017-01-12

### Bug fixes

- Trade resources now include "bought_amount" and "sold_amount" fields when being viewed through the "Orderbook Trades" endpoint.
- Fixes #322: orderbook summaries with over 20 bids now return the correct price levels, starting with the closest to the spread.

## [v0.7.0] - 2017-01-10

### Added

- The account resource now includes links to the account's trades and data values.

### Bug fixes

- Fixes paging_token attribute of account resource
- Fixes race conditions in friendbot
- Fixes #202: Add price and price_r to "manage_offer" operation resources
- Fixes #318: order books for the native currency now filters correctly.

## [v0.6.2] - 2016-08-18

### Bug fixes

- Fixes streaming (SSE) requests, which were broken in v0.6.0

## [v0.6.1] - 2016-07-26

### Bug fixes

- Fixed an issue where accounts were not being properly returned when the  history database had no record of the account.


## [v0.6.0] - 2016-07-20

This release contains the initial implementation of the "Abridged History System".  It allows a horizon system to be operated without complete knowledge of the ledger's history.  With this release, horizon will start ingesting data from the earliest point known to the connected stellar-core instance, rather than ledger 1 as it behaved previously.  See the admin guide section titled "Ingesting stellar-core data" for more details.

### Added

- *Elder* ledgers have been introduced:  An elder ledger is the oldest ledger known to a db.  For example, the `core_elder_ledger` attribute on the root endpoint refers to the oldest known ledger stored in the connected stellar-core database.
- Added the `history-retention-count` command line flag, used to specify the amount of historical data to keep in the history db.  This is expressed as a number of ledgers, for example a value of `362880` would retain roughly 6 weeks of data given an average of 10 seconds per ledger.
- Added the `history-stale-threshold` command line flag to enable stale history protection.  See the admin guide for more info.
- Horizon now reports the last ledger ingested to stellar-core using the `setcursor` command.
- Requests for data that precede the recorded window of history stored by horizon will receive a `410 Gone` http response to allow software to differentiate from other "not found" situations.
- The new `db reap` command will manually trigger the deletion of unretained historical data
- A background process on the server now deletes unretained historical once per hour.

### Changed

- BREAKING: When making a streaming request, a normal error response will be returned if an error occurs prior to sending the first event.  Additionally, the initial http response and streaming preamble will not be sent until the first event is available.
- BREAKING: `horizon_latest_ledger` has renamed to `history_latest_ledger`
- Horizon no longer needs to begin the ingestion of historical data from ledger sequence 1.  
- Rows in the `history_accounts` table are no longer identified using the "Total Order ID" that other historical records  use, but are rather using a simple auto-incremented id.

### Removed

- The `/accounts` endpoint, which lets a consumer page through the entire set of accounts in the ledger, has been removed.  The change from complete to an abridged history in horizon makes the endpoint mostly useless, and after consulting with the community we have decided to remove the endpoint.

## [v0.5.1] - 2016-04-28

### Added

  - ManageData operation data is now rendered in the various operation end points.

### Bug fixes

- Transaction memos that contain utf-8 are now properly rendered in browsers by properly setting the charset of the http response.

## [v0.5.0] - 2016-04-22

### Added

- BREAKING: Horizon can now import data from stellar-core without the aid of the horizon-importer project.  This process is now known as "ingestion", and is enabled by either setting the `INGEST` environment variable to "true" or specifying "--ingest" on the launch arguments for the horizon process.  Only one process should be running in this mode for any given horizon database.
- Add `horizon db init`, used to install the latest bundled schema for the horizon database.
- Add `horizon db reingest` command, used to update outdated or corrupt horizon database information.  Admins may now use `horizon db reingest outdated` to migrate any old data when updated horizon.
- Added `network_passphrase` field to root resource.
- Added `fee_meta_xdr` field to transaction resource.

### Bug fixes
- Corrected casing on the "offers" link of an account resource.

## [v0.4.0] - 2016-02-19

### Added

- Add `horizon db migrate [up|down|redo]` commands, used for installing schema migrations.  This work is in service of porting the horizon-importer project directly to horizon.
- Add support for TLS: specify `--tls-cert` and `--tls-key` to enable.
- Add support for HTTP/2.  To enable, use TLS.

### Removed

- BREAKING CHANGE: Removed support for building on go versions lower than 1.6

## [v0.3.0] - 2016-01-29

### Changes

- Fixed incorrect `source_amount` attribute on pathfinding responses.
- BREAKING CHANGE: Sequence numbers are now encoded as strings in JSON responses.
- Fixed broken link in the successful response to a posted transaction

## [v0.2.0] - 2015-12-01
### Changes

- BREAKING CHANGE: the `address` field of a signer in the account resource has been renamed to `public_key`.
- BREAKING CHANGE: the `address` on the account resource has been renamed to `account_id`.

## [v0.1.1] - 2015-12-01

### Added
- Github releases are created from tagged travis builds automatically

[v0.11.0]: https://github.com/stellar/horizon/compare/v0.10.1...v0.11.0
[v0.10.1]: https://github.com/stellar/horizon/compare/v0.10.0...v0.10.1
[v0.10.0]: https://github.com/stellar/horizon/compare/v0.9.1...v0.10.0
[v0.9.1]: https://github.com/stellar/horizon/compare/v0.9.0...v0.9.1
[v0.9.0]: https://github.com/stellar/horizon/compare/v0.8.0...v0.9.0
[v0.8.0]: https://github.com/stellar/horizon/compare/v0.7.1...v0.8.0
[v0.7.1]: https://github.com/stellar/horizon/compare/v0.7.0...v0.7.1
[v0.7.0]: https://github.com/stellar/horizon/compare/v0.6.2...v0.7.0
[v0.6.2]: https://github.com/stellar/horizon/compare/v0.6.1...v0.6.2
[v0.6.1]: https://github.com/stellar/horizon/compare/v0.6.0...v0.6.1
[v0.6.0]: https://github.com/stellar/horizon/compare/v0.5.1...v0.6.0
[v0.5.1]: https://github.com/stellar/horizon/compare/v0.5.0...v0.5.1
[v0.5.0]: https://github.com/stellar/horizon/compare/v0.4.0...v0.5.0
[v0.4.0]: https://github.com/stellar/horizon/compare/v0.3.0...v0.4.0
[v0.3.0]: https://github.com/stellar/horizon/compare/v0.2.0...v0.3.0
[v0.2.0]: https://github.com/stellar/horizon/compare/v0.1.1...v0.2.0
[v0.1.1]: https://github.com/stellar/horizon/compare/v0.1.0...v0.1.1<|MERGE_RESOLUTION|>--- conflicted
+++ resolved
@@ -6,13 +6,10 @@
 As this project is pre 1.0, breaking changes may happen for minor version
 bumps.  A breaking change will get clearly notified in this log.
 
-<<<<<<< HEAD
 ## v0.22.2
 
 * Fixes a bug in accounts for signer ingestion processor.
 
-=======
->>>>>>> 4a238022
 ## v0.22.1
 
 * Fixes a bug in path payment ingestion code.
@@ -23,11 +20,7 @@
 
 ### Scheduled Breaking Changes
 
-<<<<<<< HEAD
-* The following operation type names have been deprecated: `path_payment`, `manage_offer` and `create_passive_offer`. The names will be changed to: `path_payment_strict_receive`, `manage_sell_offer` and `create_passive_offer` in 0.25.0. This has been previously scheduled for 0.22.0 release.
-=======
 * The following operation type names have been deprecated: `path_payment`, `manage_offer` and `create_passive_offer`. The names will be changed to: `path_payment_strict_receive`, `manage_sell_offer` and `create_passive_sell_offer` in 0.25.0. This has been previously scheduled for 0.22.0 release.
->>>>>>> 4a238022
 * `fee_paid` field on Transaction resource has been deprecated and will be removed in 0.23.0 (previously scheduled for 0.22.0). Please use new fields added in 0.18.0: `max_fee` that defines the maximum fee the source account is willing to pay and `fee_charged` that defines the fee that was actually paid for a transaction. See [CAP-0005](https://github.com/stellar/stellar-protocol/blob/master/core/cap-0005.md) for more information.
 * The type for the following attributes will be changed from `int64` to `string` in 0.23.0 (previously scheduled for 0.22.0):
   - Attribute `offer_id` in [manage buy offer](https://www.stellar.org/developers/horizon/reference/resources/operation.html#manage-buy-offer) and [manage sell offer](https://www.stellar.org/developers/horizon/reference/resources/operation.html#manage-sell-offer) operations.
